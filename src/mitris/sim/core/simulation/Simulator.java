package mitris.sim.core.simulation;

import java.util.Collection;

import mitris.sim.core.modeling.InPort;
import mitris.sim.core.modeling.OutPort;
import mitris.sim.core.modeling.api.DevsAtomic;
import mitris.sim.core.simulation.api.SimulationClock;

/**
 *
 * @author José Luis Risco Martín
 */
public class Simulator extends AbstractSimulator {

<<<<<<< HEAD
    protected DevsAtomic model;
    
    public Simulator(SimulationClock clock, DevsAtomic model) {
        super(clock);
        this.model = model;
    }
    
    public void initialize() {
    	model.initialize();
        tL = clock.getTime();
        tN = tL + model.ta();    	
    }
    
   public double ta() {
        return model.ta();
    }
=======
	protected DevsAtomic model;
>>>>>>> e99ff082

	public Simulator(SimulationClock clock, DevsAtomic model) {
		super(clock);
		this.model = model;
	}

	public void initialize() {
		model.initialize();
		tL = clock.getTime();
		tN = tL + model.ta();
	}

	public double ta() {
		return model.ta();
	}

	public void deltfcn() {
		double t = clock.getTime();
		boolean isInputEmpty = model.isInputEmpty();
		if (isInputEmpty && t != tN) {
			return;
		} else if (!isInputEmpty && t == tN) {
			double e = t - tL;
			model.setSigma(model.getSigma() - e);
			model.deltcon(e);
		} else if (isInputEmpty && t == tN) {
			model.deltint();
		} else if (!isInputEmpty && t != tN) {
			double e = t - tL;
			model.setSigma(model.getSigma() - e);
			model.deltext(e);
		}
		tL = t;
		tN = tL + model.ta();
	}

	public void lambda() {
		if (clock.getTime() == tN) {
			model.lambda();
		}
	}

	public void clear() {
		Collection<InPort<?>> inPorts;
		inPorts = model.getInPorts();
		for (InPort<?> port : inPorts) {
			port.clear();
		}
		Collection<OutPort<?>> outPorts;
		outPorts = model.getOutPorts();
		for (OutPort<?> port : outPorts) {
			port.clear();
		}
	}

	public DevsAtomic getModel() {
		return model;
	}

}<|MERGE_RESOLUTION|>--- conflicted
+++ resolved
@@ -13,26 +13,7 @@
  */
 public class Simulator extends AbstractSimulator {
 
-<<<<<<< HEAD
-    protected DevsAtomic model;
-    
-    public Simulator(SimulationClock clock, DevsAtomic model) {
-        super(clock);
-        this.model = model;
-    }
-    
-    public void initialize() {
-    	model.initialize();
-        tL = clock.getTime();
-        tN = tL + model.ta();    	
-    }
-    
-   public double ta() {
-        return model.ta();
-    }
-=======
 	protected DevsAtomic model;
->>>>>>> e99ff082
 
 	public Simulator(SimulationClock clock, DevsAtomic model) {
 		super(clock);
