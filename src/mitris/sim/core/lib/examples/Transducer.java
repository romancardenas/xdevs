package mitris.sim.core.lib.examples;

import java.util.LinkedList;
import java.util.logging.Logger;

import mitris.sim.core.modeling.Atomic;
import mitris.sim.core.modeling.InPort;
import mitris.sim.core.modeling.OutPort;


/**
 *
 * @author José Luis Risco Martín
 * TODO: I keep the Transducer atomic model for the end ... 
 */
public class Transducer extends Atomic {

	private static final Logger logger = Logger.getLogger(Transducer.class.getName());

	protected InPort<Job> iArrived = new InPort<>("iArrived");
	protected InPort<Job> iSolved = new InPort<>("iSolved");
	protected OutPort<Job> oOut = new OutPort<>("oOut");
	protected OutPort<Job> oResult = new OutPort<>("oResult");
	
	protected LinkedList<Job> jobsArrived = new LinkedList<>();
	protected LinkedList<Job> jobsSolved = new LinkedList<>();
	protected double observationTime;
	protected double totalTa;
	protected double clock;
	protected double observationTime;
 	
	public Transducer(String name, double observationTime) {
		super(name);
		super.addInPort(iArrived);
		super.addInPort(iSolved);
		super.addOutPort(oOut);
		super.addOutPort(oResult);
		totalTa = 0;
		clock = 0;
		this.observationTime = observationTime;
<<<<<<< HEAD
	}
	
	public void initialize() {
		super.holdIn("active", observationTime);		
=======
		
>>>>>>> e99ff082
	}

	@Override
	public void initialize() {
		super.holdIn("active", observationTime);
	}
	
	@Override
	public void deltint() {
		clock = clock + getSigma();
		double throughput;
		double avgTaTime;
		if (!jobsSolved.isEmpty()) {
			avgTaTime = totalTa / jobsSolved.size();
			if (clock > 0.0) {
				throughput = jobsSolved.size() / clock;
			} else {
				throughput = 0.0;
			}
		} else {
			avgTaTime = 0.0;
			throughput = 0.0;
		}
		logger.info("End time: " + clock);
		logger.info("Jobs arrived : " + jobsArrived.size());
		logger.info("Jobs solved : " + jobsSolved.size());
		logger.info("Average TA = " + avgTaTime);
		logger.info("Throughput = " + throughput);
		super.passivate();
	}

	@Override
	public void deltext(double e) {
		clock = clock + e;
		if(phaseIs("active")){
			Job job = null;
			if (!iArrived.isEmpty()) {
				job = iArrived.getSingleValue();
				logger.fine("Start job " + job.id + " @ t = " + clock);
				job.time = clock;
				jobsArrived.add(job);
			}
			if (!iSolved.isEmpty()) {
				job = iSolved.getSingleValue();
				totalTa += (clock - job.time);
				logger.fine("Finish job " + job.id + " @ t = " + clock);
				job.time = clock;
				jobsSolved.add(job);
			}
		}
	}

	@Override
	public void lambda() {
		if(phaseIs("done")){
			Job job = new Job("null");
			oOut.addValue(job);
			oResult.addValue(new Job("result"));
		}
		
	}
}<|MERGE_RESOLUTION|>--- conflicted
+++ resolved
@@ -27,7 +27,6 @@
 	protected double observationTime;
 	protected double totalTa;
 	protected double clock;
-	protected double observationTime;
  	
 	public Transducer(String name, double observationTime) {
 		super(name);
@@ -38,14 +37,6 @@
 		totalTa = 0;
 		clock = 0;
 		this.observationTime = observationTime;
-<<<<<<< HEAD
-	}
-	
-	public void initialize() {
-		super.holdIn("active", observationTime);		
-=======
-		
->>>>>>> e99ff082
 	}
 
 	@Override
@@ -58,23 +49,27 @@
 		clock = clock + getSigma();
 		double throughput;
 		double avgTaTime;
-		if (!jobsSolved.isEmpty()) {
-			avgTaTime = totalTa / jobsSolved.size();
-			if (clock > 0.0) {
-				throughput = jobsSolved.size() / clock;
+		if(phaseIs("active")){
+			if (!jobsSolved.isEmpty()) {
+				avgTaTime = totalTa / jobsSolved.size();
+				if (clock > 0.0) {
+					throughput = jobsSolved.size() / clock;
+				} else {
+					throughput = 0.0;
+				}
 			} else {
+				avgTaTime = 0.0;
 				throughput = 0.0;
 			}
-		} else {
-			avgTaTime = 0.0;
-			throughput = 0.0;
+			logger.info("End time: " + clock);
+			logger.info("Jobs arrived : " + jobsArrived.size());
+			logger.info("Jobs solved : " + jobsSolved.size());
+			logger.info("Average TA = " + avgTaTime);
+			logger.info("Throughput = " + throughput);
+			holdIn("done", 0);
+		} else{
+			passivate();
 		}
-		logger.info("End time: " + clock);
-		logger.info("Jobs arrived : " + jobsArrived.size());
-		logger.info("Jobs solved : " + jobsSolved.size());
-		logger.info("Average TA = " + avgTaTime);
-		logger.info("Throughput = " + throughput);
-		super.passivate();
 	}
 
 	@Override
@@ -104,7 +99,6 @@
 			Job job = new Job("null");
 			oOut.addValue(job);
 			oResult.addValue(new Job("result"));
-		}
-		
+		}		
 	}
 }